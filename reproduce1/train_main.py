--- conflicted
+++ resolved
@@ -36,6 +36,8 @@
 ### 把新奖励函数绑定在环境上
 env = gym.make(OPENAI_CONFIG["ENV_ID"],
                max_episode_steps=OPENAI_CONFIG["MAX_EPISODE_STEPS"])
+env = gym.make(OPENAI_CONFIG["ENV_ID"],
+               max_episode_steps=OPENAI_CONFIG["MAX_EPISODE_STEPS"])
 obs, info=env.reset() 
 # 把新写的奖励函数 绑定到当前的env实例上，覆盖掉原来类里的_reward方法
 from reward_function import _reward
@@ -43,9 +45,6 @@
 # 评估环境（带 Monitor 且绑定自定义奖励）
 eval_env = Monitor(gym.make(OPENAI_CONFIG["ENV_ID"],
                max_episode_steps=OPENAI_CONFIG["MAX_EPISODE_STEPS"]))
-<<<<<<< HEAD
-eval_env._reward = _reward.__get__(eval_env, type(eval_env))
-=======
 def _bind_reward_to_env(target_env):
     """确保自定义奖励被绑定到实际的环境实例上。"""
 
@@ -67,7 +66,6 @@
 
 
 _bind_reward_to_env(eval_env)
->>>>>>> 63c3c68d
 
 ### 查找最新的检查点
 checkpoint_dir = os.path.join(base_log_path, "checkpoints", "")
