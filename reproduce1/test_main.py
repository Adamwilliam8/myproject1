--- conflicted
+++ resolved
@@ -36,15 +36,9 @@
     tensorboard_log_path = os.path.abspath(OPENAI_CONFIG["tensorboard_log_path"])
 
 ## 加载环境和模型
-<<<<<<< HEAD
 env =  gym.make(OPENAI_CONFIG["ENV_ID"],
             max_episode_steps=OPENAI_CONFIG["MAX_EPISODE_STEPS"])
 obs, info = env.reset() 
-=======
-env = gym.make(OPENAI_CONFIG["ENV_ID"],
-               max_episode_steps=OPENAI_CONFIG["MAX_EPISODE_STEPS"])
-obs, info=env.reset() 
->>>>>>> 63c3c68d
 
 # 把新写的奖励函数 绑定到当前的env实例上，覆盖掉原来类里的_reward方法
 from reward_function import _reward
@@ -117,17 +111,10 @@
 mean_reward = np.mean(total_rewards)
 with open('test_evaluations.txt', 'a') as f:
     f.write(f"\n=== 奖励组件分析 ===\n")
-<<<<<<< HEAD
-    f.write(f"总奖励 - 平均: {mean_reward:.3f}, 标准差: {np.std(total_rewards):.3f}")
-
-with open('reward_model_scores.txt', 'a') as score_file:
-    score_file.write(f"{model_name},{mean_reward:.3f}\n")
-=======
     if episode_rewards:
         f.write(f"总奖励 - 平均: {np.mean(episode_rewards):.3f}, 标准差: {np.std(episode_rewards):.3f}")
     else:
         f.write("总奖励数据不足，无法计算统计量。")
->>>>>>> 63c3c68d
 
 print("转换完成，内容已写入 test_evaluations.txt")
 
